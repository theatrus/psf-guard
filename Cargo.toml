--- conflicted
+++ resolved
@@ -31,13 +31,8 @@
 bumpalo = { version = "3.16", features = ["collections"] }
 image = "0.25"
 imageproc = "0.25"
-<<<<<<< HEAD
 rand = "0.9"
-nalgebra = "0.32"
-=======
-rand = "0.8"
 nalgebra = "0.34"
->>>>>>> 79a9e3ed
 # OpenCV integration for advanced computer vision
 opencv = { version = "0.95", optional = true }
 # Web server dependencies
